//
//  HtmlToPdfTests.swift
//
//
//  Created by Coen ten Thije Boonkkamp on 15/07/2024.
//

import Foundation
import HtmlToPdf
import Testing

@Suite("Temporary")
struct TemporaryDirectory {
    
    @Test() func individual() async throws {
        
        let id = UUID()
        let directory = URL.output(id: id)
        
        try directory.createDirectories()
        
        try await htmlString.print(to: directory.appendingPathComponent("\(id.uuidString) test string").appendingPathExtension("pdf"), configuration: .a4)
        
        let contents_after = try FileManager.default.contentsOfDirectory(at: directory, includingPropertiesForKeys: nil)
        
        #expect(contents_after.count == 1)
        
        try FileManager.default.removeItems(at: directory)
        
    }
    
    @Test func collection_n_size() async throws {
        
        let count = 10
        let output = URL.output()
        
        try output.createDirectories()
        
        try await [String].init(repeating: htmlString, count: count)
            .print(to: output, configuration: .a4)
        
        let contents_after = try FileManager.default.contentsOfDirectory(at: output, includingPropertiesForKeys: nil)
        
        #expect(contents_after.count == count)
        
        try FileManager.default.removeItems(at: output)
    }
    
    @Test func collection_n_size_double() async throws {
        let count = 10
        
        let output = URL.output()
        
        try output.createDirectories()
        
        try await [String].init(repeating: htmlString, count: count)
            .print(
                to: output,
                configuration: .a4,
                filename: { _ in UUID().uuidString }
            )
        
        try await [String].init(repeating: htmlString, count: count)
            .print(
                to: output, configuration: .a4,
                filename: { _ in UUID().uuidString }
            )
       
        let contents_after = try FileManager.default.contentsOfDirectory(at: output, includingPropertiesForKeys: nil)
        
        #expect(contents_after.count == (count * 2) )
        
        try FileManager.default.removeItems(at: output)
    }
    
<<<<<<< HEAD
//    @Test func collection_3() async throws {
//        
//        let output = URL.output()
//        
//        try output.createDirectories()
//        
//        let documents = [
//            Document(
//                url: output.appendingPathComponent("file1").appendingPathExtension("pdf"),
//                html: "<html><body><h1>Hello, World 1!</h1></body></html>"
//            ),
//            Document(
//                url: output.appendingPathComponent("file2").appendingPathExtension("pdf"),
//                html: "<html><body><h1>Hello, World 2!</h1></body></html>"
//            ),
//            Document(
//                url: output.appendingPathComponent("file3").appendingPathExtension("pdf"),
//                html: "<html><body><h1>Hello, World 1!</h1></body></html>"
//            ),
//            Document(
//                url: output.appendingPathComponent("file4").appendingPathExtension("pdf"),
//                html: "<html><body><h1>Hello, World 2!</h1></body></html>"
//            ),
//            Document(
//                url: output.appendingPathComponent("file5").appendingPathExtension("pdf"),
//                html: "<html><body><h1>Hello, World 1!</h1></body></html>"
//            ),
//            Document(
//                url: output.appendingPathComponent("file6").appendingPathExtension("pdf"),
//                html: "<html><body><h1>Hello, World 2!</h1></body></html>"
//            ),
//        ]
//        
//        try await documents.print(
//                to: output,
//                configuration: .a4
//            )
=======
    @Test func collection_of_documents() async throws {
        
        let output = URL.output()
        
        try output.createDirectories()
        
        let documents = [
            Document(
                url: output.appendingPathComponent("file1").appendingPathExtension("pdf"),
                html: htmlString
            ),
            Document(
                url: output.appendingPathComponent("file2").appendingPathExtension("pdf"),
                html: htmlString
            ),
            Document(
                url: output.appendingPathComponent("file3").appendingPathExtension("pdf"),
                html: htmlString
            ),
            Document(
                url: output.appendingPathComponent("file4").appendingPathExtension("pdf"),
                html: htmlString
            ),
            Document(
                url: output.appendingPathComponent("file5").appendingPathExtension("pdf"),
                html: htmlString
            ),
            Document(
                url: output.appendingPathComponent("file6").appendingPathExtension("pdf"),
                html: htmlString
            ),
        ]
        
        try await documents.print(
            configuration: .a4
        )
        
        let contents_after = try FileManager.default.contentsOfDirectory(at: output, includingPropertiesForKeys: nil)
        
        #expect(contents_after.count == documents.count)
        
        try FileManager.default.removeItems(at: output)
    }
    
    @Test func collection_collection_individual() async throws {
        let count = 10
        
        let output = URL.output()
        
        try output.createDirectories()
        
        try await [String].init(repeating: htmlString, count: count)
            .print(
                to: output,
                configuration: .a4,
                filename: { _ in UUID().uuidString }
            )
        
        try await [String].init(repeating: htmlString, count: count)
            .print(
                to: output, configuration: .a4,
                filename: { _ in UUID().uuidString }
            )
>>>>>>> 6575c900
        
        try await htmlString.print(
            title: UUID().uuidString,
            to: output,
            configuration: .a4
        )
        
<<<<<<< HEAD
//        let contents_after = try FileManager.default.contentsOfDirectory(at: output, includingPropertiesForKeys: nil)
//        
//        #expect(contents_after.count == documents.count)
//        
//        try FileManager.default.removeItems(at: output)
//    }
=======
        let contents_after = try FileManager.default.contentsOfDirectory(at: output, includingPropertiesForKeys: nil)
        
        #expect(contents_after.count == (count * 2) + 1 )
        
        try FileManager.default.removeItems(at: output)
    }
>>>>>>> 6575c900
}
#if os(macOS)

@Suite("Local")
struct Local {
    let cleanup: Bool = false
    
    @Test() func individual() async throws {
        let output = URL.localHtmlToPdf.appendingPathComponent("individual")
        
        try output.createDirectories()
        try FileManager.default.removeItems(at: output)
        
        try await htmlString.print(title: "individual", to: output, configuration: .a4)
        
        #expect(FileManager.default.fileExists(atPath: output.path))
        
        if cleanup {
            try FileManager.default.removeItems(at: output)
        }
    }
    
    @Test() func collection() async throws {
        let output = URL.localHtmlToPdf.appendingPathComponent("collection")
        let count = 10
        
        try output.createDirectories()
        try FileManager.default.removeItems(at: output)
        
        try await [String].init(repeating: htmlString, count: count)
            .print(
                to: output,
                configuration: .init(
                    paperSize: .paperSize(),
                    margins: .a4
                )
            )
        
        let contents_after = try FileManager.default.contentsOfDirectory(at: output, includingPropertiesForKeys: nil)
               
        #expect(contents_after.count == count)
        
        if cleanup {
            try FileManager.default.removeItems(at: output)
        }
    }
}
#endif<|MERGE_RESOLUTION|>--- conflicted
+++ resolved
@@ -73,45 +73,6 @@
         try FileManager.default.removeItems(at: output)
     }
     
-<<<<<<< HEAD
-//    @Test func collection_3() async throws {
-//        
-//        let output = URL.output()
-//        
-//        try output.createDirectories()
-//        
-//        let documents = [
-//            Document(
-//                url: output.appendingPathComponent("file1").appendingPathExtension("pdf"),
-//                html: "<html><body><h1>Hello, World 1!</h1></body></html>"
-//            ),
-//            Document(
-//                url: output.appendingPathComponent("file2").appendingPathExtension("pdf"),
-//                html: "<html><body><h1>Hello, World 2!</h1></body></html>"
-//            ),
-//            Document(
-//                url: output.appendingPathComponent("file3").appendingPathExtension("pdf"),
-//                html: "<html><body><h1>Hello, World 1!</h1></body></html>"
-//            ),
-//            Document(
-//                url: output.appendingPathComponent("file4").appendingPathExtension("pdf"),
-//                html: "<html><body><h1>Hello, World 2!</h1></body></html>"
-//            ),
-//            Document(
-//                url: output.appendingPathComponent("file5").appendingPathExtension("pdf"),
-//                html: "<html><body><h1>Hello, World 1!</h1></body></html>"
-//            ),
-//            Document(
-//                url: output.appendingPathComponent("file6").appendingPathExtension("pdf"),
-//                html: "<html><body><h1>Hello, World 2!</h1></body></html>"
-//            ),
-//        ]
-//        
-//        try await documents.print(
-//                to: output,
-//                configuration: .a4
-//            )
-=======
     @Test func collection_of_documents() async throws {
         
         let output = URL.output()
@@ -175,7 +136,6 @@
                 to: output, configuration: .a4,
                 filename: { _ in UUID().uuidString }
             )
->>>>>>> 6575c900
         
         try await htmlString.print(
             title: UUID().uuidString,
@@ -183,21 +143,69 @@
             configuration: .a4
         )
         
-<<<<<<< HEAD
+        let contents_after = try FileManager.default.contentsOfDirectory(at: output, includingPropertiesForKeys: nil)
+        
+        #expect(contents_after.count == (count * 2) + 1 )
+        
+        try FileManager.default.removeItems(at: output)
+    }
+    
+//    @Test func collection_3() async throws {
+//        
+//        let output = URL.output()
+//        
+//        try output.createDirectories()
+//        
+//        let documents = [
+//            Document(
+//                url: output.appendingPathComponent("file1").appendingPathExtension("pdf"),
+//                html: "<html><body><h1>Hello, World 1!</h1></body></html>"
+//            ),
+//            Document(
+//                url: output.appendingPathComponent("file2").appendingPathExtension("pdf"),
+//                html: "<html><body><h1>Hello, World 2!</h1></body></html>"
+//            ),
+//            Document(
+//                url: output.appendingPathComponent("file3").appendingPathExtension("pdf"),
+//                html: "<html><body><h1>Hello, World 1!</h1></body></html>"
+//            ),
+//            Document(
+//                url: output.appendingPathComponent("file4").appendingPathExtension("pdf"),
+//                html: "<html><body><h1>Hello, World 2!</h1></body></html>"
+//            ),
+//            Document(
+//                url: output.appendingPathComponent("file5").appendingPathExtension("pdf"),
+//                html: "<html><body><h1>Hello, World 1!</h1></body></html>"
+//            ),
+//            Document(
+//                url: output.appendingPathComponent("file6").appendingPathExtension("pdf"),
+//                html: "<html><body><h1>Hello, World 2!</h1></body></html>"
+//            ),
+//        ]
+//        
+//        try await documents.print(
+//                to: output,
+//                configuration: .a4
+//            )
+        
+//        await [String].init(repeating: "<html><body><h1>Hello, World 2!</h1></body></html>", count: count)
+//            .print(
+//                to: output,
+//                filename: { _ in UUID().uuidString }
+//            )
+//        
+//        try await "<html><body><h1>Hello, World!</h1></body></html>".print(
+//            title: UUID().uuidString,
+//            to: output,
+//            configuration: .a4
+//        )
+        
 //        let contents_after = try FileManager.default.contentsOfDirectory(at: output, includingPropertiesForKeys: nil)
 //        
 //        #expect(contents_after.count == documents.count)
 //        
 //        try FileManager.default.removeItems(at: output)
 //    }
-=======
-        let contents_after = try FileManager.default.contentsOfDirectory(at: output, includingPropertiesForKeys: nil)
-        
-        #expect(contents_after.count == (count * 2) + 1 )
-        
-        try FileManager.default.removeItems(at: output)
-    }
->>>>>>> 6575c900
 }
 #if os(macOS)
 
